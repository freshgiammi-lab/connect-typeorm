/*!
 * Connect - TypeORM
 * Copyright(c) 2012 TJ Holowaychuk <tj@vision-media.ca>
 * Copyright(c) 2017 makepost <makepost@firemail.cc>
 * MIT Licensed
 */

import * as Debug from "debug";
import { SessionOptions, Store } from "express-session";
import { Repository } from "typeorm";
import { ISession } from "../../domain/Session/ISession";

/**
 * One day in seconds.
 */
const oneDay = 86400;

export type Ttl = number | ((store: TypeormStore, sess: any, sid?: string) => number);

export class TypeormStore extends Store {
  private debug = Debug("connect:typeorm");

  private repository!: Repository<ISession>;

  private ttl: Ttl | undefined;

  /**
   * Initializes TypeormStore with the given `options`.
   */
  constructor(options: Partial<SessionOptions & { ttl: Ttl }> = {}) {
    super(options);

    this.ttl = options.ttl;
  }

  public connect(repository: Repository<ISession>) {
    this.repository = repository;
    this.emit("connect");
    return this;
  }

  /**
   * Attempts to fetch session by the given `sid`.
   */
  public get = (sid: string, fn: (error?: any, result?: any) => void) => {
    this.debug('GET "%s"', sid);

    this.createQueryBuilder()
      .andWhere("id = :id", { id: sid })
      .getOne()
      .then((session) => {
        if (!session) { return fn(); }

        let result: any;
        this.debug("GOT %s", session.json);

        result = JSON.parse(session.json);
        fn(undefined, result);
      })
      .catch((er) => {
        fn(er);
        this.handleError(er);
      });
  }

  /**
   * Commits the given `sess` object associated with the given `sid`.
   */
  public set = (sid: string, sess: any, fn?: (error?: any) => void) => {
    const args = [sid];
    let json: string;

    if (!fn) {
      throw new Error('Argument fn must be specified.');
    }

    try {
      json = JSON.stringify(sess);
    } catch (er) {
      return fn(er);
    }

    args.push(json);

    const ttl = this.getTTL(sess, sid);
    args.push("EX", ttl.toString());
    this.debug('SET "%s" %s ttl:%s', sid, json, ttl);

    this.repository.save({
      expiredAt: Date.now() + ttl * 1000,
      id: sid,
      json,
    })
      .then(() => {
        this.debug("SET complete");
        fn();
      })
      .catch((er) => {
        fn(er);
        this.handleError(er);
      });
  }

  /**
   * Destroys the session associated with the given `sid`.
   */
  public destroy = (sid: string | string[], fn?: (error?: any) => void) => {
    this.debug('DEL "%s"', sid);

<<<<<<< HEAD
    if (!fn) {
      throw new Error('Argument fn must be specified');
    }

    Promise.all((Array.isArray(sid) ? sid : [sid]).map((x) => this.repository.deleteById(x)))
=======
    Promise.all((Array.isArray(sid) ? sid : [sid]).map((x) => this.repository.delete({ id: x })))
>>>>>>> e653495c
      .then(() => {
        fn();
      })
      .catch((er) => {
        fn(er);
        this.handleError(er);
      });
  }

  /**
   * Refreshes the time-to-live for the session with the given `sid`.
   */
  public touch = (sid: string, sess: any, fn?: (error?: any) => void) => {
    const ttl = this.getTTL(sess);

    if (!fn) {
      throw new Error('Argument fn must be specified');
    }

    this.debug('EXPIRE "%s" ttl:%s', sid, ttl);
    this.repository
      .createQueryBuilder()
      .update({ expiredAt: Date.now() + ttl * 1000 })
      .whereInIds([sid])
      .execute()
      .then(() => {
        this.debug("EXPIRE complete");
        fn();
      })
      .catch((er) => {
        fn(er);
        this.handleError(er);
      });
  }

  /**
   * Fetches all sessions.
   */
  public all = (fn: (error: any, result: any) => void) => {
    let result: any[] = [];

    this.createQueryBuilder()
      .getMany()
      .then((sessions) => {
        result = sessions.map((session) => {
          const sess = JSON.parse(session.json);
          sess.id = session.id;
          return sess;
        });

        fn(undefined, result);
      })
      .catch((er) => {
        fn(er, result);
        this.handleError(er);
      });
  }

  private createQueryBuilder() {
    return this.repository.createQueryBuilder("session")
      .where("session.expiredAt > :expiredAt", { expiredAt: Date.now() });
  }

  private getTTL(sess: any, sid?: string) {
    if (typeof this.ttl === "number") { return this.ttl; }
    if (typeof this.ttl === "function") { return this.ttl(this, sess, sid); }

    const maxAge = sess.cookie.maxAge;
    return (typeof maxAge === "number"
      ? Math.floor(maxAge / 1000)
      : oneDay);
  }

  private handleError(er: Error) {
    this.debug("Typeorm returned err", er);
    this.emit("disconnect", er);
  }
}<|MERGE_RESOLUTION|>--- conflicted
+++ resolved
@@ -70,14 +70,10 @@
     const args = [sid];
     let json: string;
 
-    if (!fn) {
-      throw new Error('Argument fn must be specified.');
-    }
-
     try {
       json = JSON.stringify(sess);
     } catch (er) {
-      return fn(er);
+      return fn ? fn(er) : undefined;
     }
 
     args.push(json);
@@ -93,10 +89,16 @@
     })
       .then(() => {
         this.debug("SET complete");
-        fn();
+
+        if (fn) {
+          fn();
+        }
       })
       .catch((er) => {
-        fn(er);
+        if (fn) {
+          fn(er);
+        }
+
         this.handleError(er);
       });
   }
@@ -107,20 +109,17 @@
   public destroy = (sid: string | string[], fn?: (error?: any) => void) => {
     this.debug('DEL "%s"', sid);
 
-<<<<<<< HEAD
-    if (!fn) {
-      throw new Error('Argument fn must be specified');
-    }
-
-    Promise.all((Array.isArray(sid) ? sid : [sid]).map((x) => this.repository.deleteById(x)))
-=======
     Promise.all((Array.isArray(sid) ? sid : [sid]).map((x) => this.repository.delete({ id: x })))
->>>>>>> e653495c
       .then(() => {
-        fn();
+        if (fn) {
+          fn();
+        }
       })
       .catch((er) => {
-        fn(er);
+        if (fn) {
+          fn(er);
+        }
+
         this.handleError(er);
       });
   }
@@ -131,10 +130,6 @@
   public touch = (sid: string, sess: any, fn?: (error?: any) => void) => {
     const ttl = this.getTTL(sess);
 
-    if (!fn) {
-      throw new Error('Argument fn must be specified');
-    }
-
     this.debug('EXPIRE "%s" ttl:%s', sid, ttl);
     this.repository
       .createQueryBuilder()
@@ -143,10 +138,16 @@
       .execute()
       .then(() => {
         this.debug("EXPIRE complete");
-        fn();
+
+        if (fn) {
+          fn();
+        }
       })
       .catch((er) => {
-        fn(er);
+        if (fn) {
+          fn(er);
+        }
+
         this.handleError(er);
       });
   }
